// Copyright 2017 The Cayley Authors. All rights reserved.
//
// Licensed under the Apache License, Version 2.0 (the "License");
// you may not use this file except in compliance with the License.
// You may obtain a copy of the License at
//
//     http://www.apache.org/licenses/LICENSE-2.0
//
// Unless required by applicable law or agreed to in writing, software
// distributed under the License is distributed on an "AS IS" BASIS,
// WITHOUT WARRANTIES OR CONDITIONS OF ANY KIND, either express or implied.
// See the License for the specific language governing permissions and
// limitations under the License.

package kv

import (
	"context"
	"encoding/binary"
	"encoding/json"
	"errors"
	"fmt"
	"os"
	"sync"

	"github.com/blevesearch/bleve"
	"github.com/hidal-go/hidalgo/kv"

	"github.com/cayleygraph/cayley/clog"
	"github.com/cayleygraph/cayley/graph"
	"github.com/cayleygraph/cayley/graph/proto"
	"github.com/cayleygraph/cayley/graph/refs"
	"github.com/cayleygraph/cayley/internal/lru"
	"github.com/cayleygraph/cayley/query/shape"
	"github.com/cayleygraph/cayley/search"
	"github.com/cayleygraph/quad"
	"github.com/cayleygraph/quad/pquads"
	boom "github.com/tylertreat/BoomFilters"
)

var ErrNoBucket = errors.New("kv: no bucket")

type Registration struct {
	NewFunc      NewFunc
	InitFunc     InitFunc
	IsPersistent bool
}

type InitFunc func(string, graph.Options) (kv.KV, error)
type NewFunc func(string, graph.Options) (kv.KV, error)

func Register(name string, r Registration) {
	graph.RegisterQuadStore(name, graph.QuadStoreRegistration{
		InitFunc: func(addr string, opt graph.Options) error {
			if !r.IsPersistent {
				return nil
			}
			kv, err := r.InitFunc(addr, opt)
			if err != nil {
				return err
			}
			defer kv.Close()
			if err = Init(kv, opt); err != nil {
				return err
			}
			return kv.Close()
		},
		NewFunc: func(addr string, opt graph.Options) (graph.QuadStore, error) {
			kv, err := r.NewFunc(addr, opt)
			if err != nil {
				return nil, err
			}
			if !r.IsPersistent {
				if err = Init(kv, opt); err != nil {
					kv.Close()
					return nil, err
				}
			}
			return New(kv, opt)
		},
		IsPersistent: r.IsPersistent,
	})
}

const (
	latestDataVersion   = 2
	envKVDefaultIndexes = "CAYLEY_KV_INDEXES"
)

var (
	_ refs.BatchNamer = (*QuadStore)(nil)
	_ shape.Optimizer = (*QuadStore)(nil)
)

type QuadStore struct {
	db kv.KV

	indexes struct {
		sync.RWMutex
		all []QuadIndex
		// indexes used to detect duplicate quads
		exists []QuadIndex
	}

	search struct {
		config search.Configuration
		index  search.Index
	}

	valueLRU *lru.Cache

	writer    sync.Mutex
	mapBucket map[string]map[string][]uint64
	mapBloom  map[string]*boom.BloomFilter
	mapNodes  *boom.BloomFilter

	exists struct {
		disabled bool
		sync.Mutex
		buf []byte
		*boom.DeletableBloomFilter
	}
}

func newQuadStore(kv kv.KV) *QuadStore {
	return &QuadStore{db: kv}
}

func Init(kv kv.KV, opt graph.Options) error {
	ctx := context.TODO()
	qs := newQuadStore(kv)
	if data := os.Getenv(envKVDefaultIndexes); data != "" {
		qs.indexes.all = nil
		if err := json.Unmarshal([]byte(data), &qs.indexes); err != nil {
			return err
		}
	}
	if qs.indexes.all == nil {
		qs.indexes.all = DefaultQuadIndexes
	}
	if _, err := qs.getMetadata(ctx); err == nil {
		return graph.ErrDatabaseExists
	} else if err != ErrNoBucket {
		return err
	}
	upfront, err := opt.BoolKey("upfront", false)
	if err != nil {
		return err
	}
	if err := qs.createBuckets(ctx, upfront); err != nil {
		return err
	}
	if err := setVersion(ctx, qs.db, latestDataVersion); err != nil {
		return err
	}
	if err := qs.writeIndexesMeta(ctx); err != nil {
		return err
	}
<<<<<<< HEAD
	searchConfig, err := search.GetConfiguration(opt)
	if err != nil {
		return err
	}
	if searchConfig != nil {
		// TODO(iddan): get search configuration from opt
		mapping := search.NewIndexMapping(searchConfig)
		searchIndex, err := bleve.New("temp.bleve", mapping)
		search.InitIndex(context.TODO(), searchIndex, qs, searchConfig)
=======
	if qs.search.config != nil {
		// TODO(iddan): get search configuration from opt
		var configs search.Configuration
		mapping := search.NewIndexMapping(configs)
		searchIndex, err := bleve.New("temp.bleve", mapping)
		search.InitIndex(context.TODO(), searchIndex, qs, configs)
>>>>>>> 889f9c8c

		if err != nil {
			return err
		}

		qs.search.index = searchIndex
	}
	return nil
}

const (
	OptNoBloom = "no_bloom"
)

func New(kv kv.KV, opt graph.Options) (graph.QuadStore, error) {
	ctx := context.TODO()
	qs := newQuadStore(kv)
	if vers, err := qs.getMetadata(ctx); err == ErrNoBucket {
		return nil, graph.ErrNotInitialized
	} else if err != nil {
		return nil, err
	} else if vers != latestDataVersion {
		return nil, errors.New("kv: data version is out of date. Run cayleyupgrade for your config to update the data")
	}
	if list, err := qs.readIndexesMeta(ctx); err != nil {
		return nil, err
	} else {
		qs.indexes.all = list
	}
	qs.valueLRU = lru.New(2000)
	qs.exists.disabled, _ = opt.BoolKey(OptNoBloom, false)
	if err := qs.initBloomFilter(ctx); err != nil {
		return nil, err
	}
	if !qs.exists.disabled {
		if sz, err := qs.getSize(); err != nil {
			return nil, err
		} else if sz == 0 {
			qs.mapBloom = make(map[string]*boom.BloomFilter)
			qs.mapNodes = boom.NewBloomFilter(100*1000*1000, 0.05)
		}
	}
	return qs, nil
}

func setVersion(ctx context.Context, db kv.KV, version int64) error {
	return kv.Update(ctx, db, func(tx kv.Tx) error {
		var buf [8]byte
		binary.LittleEndian.PutUint64(buf[:], uint64(version))
		if err := tx.Put(metaBucket.AppendBytes([]byte("version")), buf[:]); err != nil {
			return fmt.Errorf("couldn't write version: %v", err)
		}
		return nil
	})
}

func (qs *QuadStore) getMetaInt(ctx context.Context, key string) (int64, error) {
	var v int64
	err := kv.View(qs.db, func(tx kv.Tx) error {
		val, err := tx.Get(ctx, metaBucket.AppendBytes([]byte(key)))
		if err == kv.ErrNotFound {
			return ErrNoBucket
		} else if err != nil {
			return err
		}
		v, err = asInt64(val, 0)
		if err != nil {
			return err
		}
		return nil
	})
	return v, err
}

func (qs *QuadStore) getSize() (int64, error) {
	sz, err := qs.getMetaInt(context.TODO(), "size")
	if err == ErrNoBucket {
		return 0, nil
	}
	return sz, err
}

func (qs *QuadStore) Size() int64 {
	sz, _ := qs.getSize()
	return sz
}

func (qs *QuadStore) Stats(ctx context.Context, exact bool) (graph.Stats, error) {
	sz, err := qs.getMetaInt(ctx, "size")
	if err != nil {
		return graph.Stats{}, err
	}
	st := graph.Stats{
		Nodes: refs.Size{
			Value: sz / 3,
			Exact: false, // TODO(dennwc): store nodes count
		},
		Quads: refs.Size{
			Value: sz,
			Exact: true,
		},
	}
	if exact {
		// calculate the exact number of nodes
		st.Nodes.Value = 0
		it := qs.NodesAllIterator().Iterate()
		defer it.Close()
		for it.Next(ctx) {
			st.Nodes.Value++
		}
		if err := it.Err(); err != nil {
			return st, err
		}
		st.Nodes.Exact = true
	}
	return st, nil
}

func (qs *QuadStore) Close() error {
	return qs.db.Close()
}

func (qs *QuadStore) getMetadata(ctx context.Context) (int64, error) {
	var vers int64
	err := kv.View(qs.db, func(tx kv.Tx) error {
		val, err := tx.Get(ctx, metaBucket.AppendBytes([]byte("version")))
		if err == kv.ErrNotFound {
			return ErrNoBucket
		} else if err != nil {
			return err
		}
		vers, err = asInt64(val, 0)
		if err != nil {
			return err
		}
		return nil
	})
	return vers, err
}

func asInt64(b []byte, empty int64) (int64, error) {
	if len(b) == 0 {
		return empty, nil
	} else if len(b) != 8 {
		return 0, fmt.Errorf("unexpected int size: %d", len(b))
	}
	v := int64(binary.LittleEndian.Uint64(b))
	return v, nil
}

func (qs *QuadStore) horizon(ctx context.Context) int64 {
	h, _ := qs.getMetaInt(ctx, "horizon")
	return h
}

func (qs *QuadStore) ValuesOf(ctx context.Context, vals []graph.Ref) ([]quad.Value, error) {
	out := make([]quad.Value, len(vals))
	var (
		inds  []int
		irefs []uint64
	)
	for i, v := range vals {
		if v == nil {
			continue
		} else if pv, ok := v.(refs.PreFetchedValue); ok {
			out[i] = pv.NameOf()
			continue
		}
		switch v := v.(type) {
		case Int64Value:
			if v == 0 {
				continue
			}
			inds = append(inds, i)
			irefs = append(irefs, uint64(v))
		default:
			return out, fmt.Errorf("unknown type of graph.Ref; not meant for this quadstore. apparently a %#v", v)
		}
	}
	if len(irefs) == 0 {
		return out, nil
	}
	prim, err := qs.getPrimitives(ctx, irefs)
	if err != nil {
		return out, err
	}
	var last error
	for i, p := range prim {
		if p == nil || !p.IsNode() {
			continue
		}
		qv, err := pquads.UnmarshalValue(p.Value)
		if err != nil {
			last = err
			continue
		}
		out[inds[i]] = qv
	}
	return out, last
}

func (qs *QuadStore) RefsOf(ctx context.Context, nodes []quad.Value) ([]graph.Ref, error) {
	values := make([]graph.Ref, len(nodes))
	err := kv.View(qs.db, func(tx kv.Tx) error {
		for i, node := range nodes {
			value, err := qs.resolveQuadValue(ctx, tx, node)
			if err != nil {
				return err
			}
			values[i] = Int64Value(value)
		}
		return nil
	})
	if err != nil {
		return nil, err
	}
	return values, nil
}

func (qs *QuadStore) NameOf(v graph.Ref) quad.Value {
	ctx := context.TODO()
	vals, err := qs.ValuesOf(ctx, []graph.Ref{v})
	if err != nil {
		clog.Errorf("error getting NameOf %d: %s", v, err)
		return nil
	}
	return vals[0]
}

func (qs *QuadStore) Quad(k graph.Ref) quad.Quad {
	key, ok := k.(*proto.Primitive)
	if !ok {
		clog.Errorf("passed value was not a quad primitive: %T", k)
		return quad.Quad{}
	}
	ctx := context.TODO()
	var v quad.Quad
	err := kv.View(qs.db, func(tx kv.Tx) error {
		var err error
		v, err = qs.primitiveToQuad(ctx, tx, key)
		return err
	})
	if err != nil {
		if err != kv.ErrNotFound {
			clog.Errorf("error fetching quad %#v: %s", key, err)
		}
		return quad.Quad{}
	}
	return v
}

func (qs *QuadStore) primitiveToQuad(ctx context.Context, tx kv.Tx, p *proto.Primitive) (quad.Quad, error) {
	q := &quad.Quad{}
	for _, dir := range quad.Directions {
		v := p.GetDirection(dir)
		val, err := qs.getValFromLog(ctx, tx, v)
		if err != nil {
			return *q, err
		}
		q.Set(dir, val)
	}
	return *q, nil
}

func (qs *QuadStore) getValFromLog(ctx context.Context, tx kv.Tx, k uint64) (quad.Value, error) {
	if k == 0 {
		return nil, nil
	}
	p, err := qs.getPrimitiveFromLog(ctx, tx, k)
	if err != nil {
		return nil, err
	}
	return pquads.UnmarshalValue(p.Value)
}

func (qs *QuadStore) ValueOf(s quad.Value) graph.Ref {
	ctx := context.TODO()
	var out Int64Value
	_ = kv.View(qs.db, func(tx kv.Tx) error {
		v, err := qs.resolveQuadValue(ctx, tx, s)
		out = Int64Value(v)
		return err
	})
	if out == 0 {
		return nil
	}
	return out
}

func (qs *QuadStore) QuadDirection(val graph.Ref, d quad.Direction) graph.Ref {
	p, ok := val.(*proto.Primitive)
	if !ok {
		return nil
	}
	switch d {
	case quad.Subject:
		return Int64Value(p.Subject)
	case quad.Predicate:
		return Int64Value(p.Predicate)
	case quad.Object:
		return Int64Value(p.Object)
	case quad.Label:
		if p.Label == 0 {
			return nil
		}
		return Int64Value(p.Label)
	}
	return nil
}

func (qs *QuadStore) getPrimitives(ctx context.Context, vals []uint64) ([]*proto.Primitive, error) {
	tx, err := qs.db.Tx(false)
	if err != nil {
		return nil, err
	}
	defer tx.Close()
	tx = wrapTx(tx)
	return qs.getPrimitivesFromLog(ctx, tx, vals)
}

type Int64Value uint64

func (v Int64Value) Key() interface{} { return v }<|MERGE_RESOLUTION|>--- conflicted
+++ resolved
@@ -156,29 +156,19 @@
 	if err := qs.writeIndexesMeta(ctx); err != nil {
 		return err
 	}
-<<<<<<< HEAD
 	searchConfig, err := search.GetConfiguration(opt)
 	if err != nil {
 		return err
 	}
 	if searchConfig != nil {
-		// TODO(iddan): get search configuration from opt
 		mapping := search.NewIndexMapping(searchConfig)
 		searchIndex, err := bleve.New("temp.bleve", mapping)
 		search.InitIndex(context.TODO(), searchIndex, qs, searchConfig)
-=======
-	if qs.search.config != nil {
-		// TODO(iddan): get search configuration from opt
-		var configs search.Configuration
-		mapping := search.NewIndexMapping(configs)
-		searchIndex, err := bleve.New("temp.bleve", mapping)
-		search.InitIndex(context.TODO(), searchIndex, qs, configs)
->>>>>>> 889f9c8c
 
 		if err != nil {
 			return err
 		}
-
+		qs.search.config = searchConfig
 		qs.search.index = searchIndex
 	}
 	return nil
