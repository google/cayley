--- conflicted
+++ resolved
@@ -18,11 +18,7 @@
 	"crypto/sha1"
 	"encoding/hex"
 	"hash"
-<<<<<<< HEAD
-=======
-	"io"
 	"sync"
->>>>>>> 55b03ce4
 
 	"gopkg.in/mgo.v2"
 	"gopkg.in/mgo.v2/bson"
@@ -105,20 +101,11 @@
 	return &qs, nil
 }
 
-<<<<<<< HEAD
 func (qs *TripleStore) getIdForQuad(t quad.Quad) string {
-	hasher := qs.makeHasher()
-	id := qs.convertStringToByteHash(t.Subject, hasher)
-	id += qs.convertStringToByteHash(t.Predicate, hasher)
-	id += qs.convertStringToByteHash(t.Object, hasher)
-	id += qs.convertStringToByteHash(t.Label, hasher)
-=======
-func (qs *TripleStore) getIdForTriple(t quad.Quad) string {
 	id := qs.convertStringToByteHash(t.Subject)
 	id += qs.convertStringToByteHash(t.Predicate)
 	id += qs.convertStringToByteHash(t.Object)
 	id += qs.convertStringToByteHash(t.Label)
->>>>>>> 55b03ce4
 	return id
 }
 
