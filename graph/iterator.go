// Copyright 2014 The Cayley Authors. All rights reserved.
//
// Licensed under the Apache License, Version 2.0 (the "License");
// you may not use this file except in compliance with the License.
// You may obtain a copy of the License at
//
//     http://www.apache.org/licenses/LICENSE-2.0
//
// Unless required by applicable law or agreed to in writing, software
// distributed under the License is distributed on an "AS IS" BASIS,
// WITHOUT WARRANTIES OR CONDITIONS OF ANY KIND, either express or implied.
// See the License for the specific language governing permissions and
// limitations under the License.

package graph

// Define the general iterator interface.

import (
	"fmt"
	"strings"
	"sync"

	"github.com/cayleygraph/cayley/clog"
	"github.com/cayleygraph/cayley/quad"
)

type Tagger struct {
	tags      []string
	fixedTags map[string]Value
}

// TODO(barakmich): Linkage is general enough that there are places we take
//the combined arguments `quad.Direction, graph.Value` that it may be worth
//converting these into Linkages. If nothing else, future indexed iterators may
//benefit from the shared representation

// Linkage is a union type representing a set of values established for a given
// quad direction.
type Linkage struct {
	Dir   quad.Direction
	Value Value
}

// TODO(barakmich): Helper functions as needed, eg, ValuesForDirection(quad.Direction) []Value

// Add a tag to the iterator.
func (t *Tagger) Add(tag string) {
	t.tags = append(t.tags, tag)
}

func (t *Tagger) AddFixed(tag string, value Value) {
	if t.fixedTags == nil {
		t.fixedTags = make(map[string]Value)
	}
	t.fixedTags[tag] = value
}

// Tags returns the tags held in the tagger. The returned value must not be mutated.
func (t *Tagger) Tags() []string {
	return t.tags
}

// Fixed returns the fixed tags held in the tagger. The returned value must not be mutated.
func (t *Tagger) Fixed() map[string]Value {
	return t.fixedTags
}

func (t *Tagger) CopyFrom(src Iterator) {
	t.CopyFromTagger(src.Tagger())
}

func (t *Tagger) CopyFromTagger(st *Tagger) {
	t.tags = append(t.tags, st.tags...)

	if t.fixedTags == nil {
		t.fixedTags = make(map[string]Value, len(st.fixedTags))
	}
	for k, v := range st.fixedTags {
		t.fixedTags[k] = v
	}
}

type Iterator interface {
	Tagger() *Tagger

	// Fills a tag-to-result-value map.
	TagResults(map[string]Value)

	// Returns the current result.
	Result() Value

	// Next advances the iterator to the next value, which will then be available through
	// the Result method. It returns false if no further advancement is possible, or if an
	// error was encountered during iteration.  Err should be consulted to distinguish
	// between the two cases.
	Next() bool

	// These methods are the heart and soul of the iterator, as they constitute
	// the iteration interface.
	//
	// To get the full results of iteration, do the following:
	//
	//  for graph.Next(it) {
	//  	val := it.Result()
	//  	... do things with val.
	//  	for it.NextPath() {
	//  		... find other paths to iterate
	//  	}
	//  }
	//
	// All of them should set iterator.result to be the last returned value, to
	// make results work.
	//
	// NextPath() advances iterators that may have more than one valid result,
	// from the bottom up.
	NextPath() bool

	// Contains returns whether the value is within the set held by the iterator.
	Contains(Value) bool

	// Err returns any error that was encountered by the Iterator.
	Err() error

	// Start iteration from the beginning
	Reset()

	// Create a new iterator just like this one
	Clone() Iterator

	// These methods relate to choosing the right iterator, or optimizing an
	// iterator tree
	//
	// Stats() returns the relative costs of calling the iteration methods for
	// this iterator, as well as the size. Roughly, it will take NextCost * Size
	// "cost units" to get everything out of the iterator. This is a wibbly-wobbly
	// thing, and not exact, but a useful heuristic.
	Stats() IteratorStats

	// Helpful accessor for the number of things in the iterator. The first return
	// value is the size, and the second return value is whether that number is exact,
	// or a conservative estimate.
	Size() (int64, bool)

	// Returns a string relating to what the function of the iterator is. By
	// knowing the names of the iterators, we can devise optimization strategies.
	Type() Type

	// Optimizes an iterator. Can replace the iterator, or merely move things
	// around internally. if it chooses to replace it with a better iterator,
	// returns (the new iterator, true), if not, it returns (self, false).
	Optimize() (Iterator, bool)

	// Return a slice of the subiterators for this iterator.
	SubIterators() []Iterator

	// Return a string representation of the iterator.
	Describe() Description

	// Close the iterator and do internal cleanup.
	Close() error

	// UID returns the unique identifier of the iterator.
	UID() uint64
}

type Description struct {
	UID       uint64         `json:",omitempty"`
	Name      string         `json:",omitempty"`
	Type      Type           `json:",omitempty"`
	Tags      []string       `json:",omitempty"`
	Size      int64          `json:",omitempty"`
	Direction quad.Direction `json:",omitempty"`
	Iterator  *Description   `json:",omitempty"`
	Iterators []Description  `json:",omitempty"`
}

// ApplyMorphism is a curried function that can generates a new iterator based on some prior iterator.
type ApplyMorphism func(QuadStore, Iterator) Iterator

// CanNext is a helper for checking if iterator can be Next()'ed.
func CanNext(it Iterator) bool {
	_, ok := it.(NoNext)
	return !ok
}

// NoNext is an optional interface to signal that iterator should be Contain()'ed instead of Next()'ing if possible.
type NoNext interface {
	NoNext()
}

// Height is a convienence function to measure the height of an iterator tree.
func Height(it Iterator, until Type) int {
	if it.Type() == until {
		return 1
	}
	subs := it.SubIterators()
	maxDepth := 0
	for _, sub := range subs {
		h := Height(sub, until)
		if h > maxDepth {
			maxDepth = h
		}
	}
	return maxDepth + 1
}

// FixedIterator wraps iterators that are modifiable by addition of fixed value sets.
type FixedIterator interface {
	Iterator
	Add(Value)
}

type IteratorStats struct {
	ContainsCost int64
	NextCost     int64
	Size         int64
	Next         int64
	Contains     int64
	ContainsNext int64
}

// Type enumerates the set of Iterator types.
type Type int

// These are the iterator types, defined as constants
const (
	Invalid Type = iota
	All
	And
	Or
	HasA
	LinksTo
	Comparison
	Null
	Fixed
	Not
	Optional
	Materialize
	Unique
	Limit
	Skip
<<<<<<< HEAD
	Regex
=======
	Recursive
>>>>>>> 824ff3e7
)

var (
	// We use a sync.Mutex rather than an RWMutex since the client packages keep
	// the Type that was returned, so the only possibility for contention is at
	// initialization.
	lock sync.Mutex
	// These strings must be kept in order consistent with the Type const block above.
	types = []string{
		"invalid",
		"all",
		"and",
		"or",
		"hasa",
		"linksto",
		"comparison",
		"null",
		"fixed",
		"not",
		"optional",
		"materialize",
		"unique",
		"limit",
		"skip",
<<<<<<< HEAD
		"regex",
=======
		"recursive",
>>>>>>> 824ff3e7
	}
)

// RegisterIterator adds a new iterator type to the set of acceptable types, returning
// the registered Type.
// Calls to Register are idempotent and must be made prior to use of the iterator.
// The conventional approach for use is to include a call to Register in a package
// init() function, saving the Type to a private package var.
func RegisterIterator(name string) Type {
	lock.Lock()
	defer lock.Unlock()
	for i, t := range types {
		if t == name {
			return Type(i)
		}
	}
	types = append(types, name)
	return Type(len(types) - 1)
}

// String returns a string representation of the Type.
func (t Type) String() string {
	if t < 0 || int(t) >= len(types) {
		return "illegal-type"
	}
	return types[t]
}

func (t *Type) MarshalText() (text []byte, err error) {
	if *t < 0 || int(*t) >= len(types) {
		return nil, fmt.Errorf("graph: illegal iterator type: %d", *t)
	}
	return []byte(types[*t]), nil
}

func (t *Type) UnmarshalText(text []byte) error {
	s := string(text)
	for i, c := range types[1:] {
		if c == s {
			*t = Type(i + 1)
			return nil
		}
	}
	return fmt.Errorf("graph: unknown iterator label: %q", text)
}

type StatsContainer struct {
	UID  uint64
	Type Type
	IteratorStats
	SubIts []StatsContainer
}

func DumpStats(it Iterator) StatsContainer {
	var out StatsContainer
	out.IteratorStats = it.Stats()
	out.Type = it.Type()
	out.UID = it.UID()
	for _, sub := range it.SubIterators() {
		out.SubIts = append(out.SubIts, DumpStats(sub))
	}
	return out
}

// Utility logging functions for when an iterator gets called Next upon, or Contains upon, as
// well as what they return. Highly useful for tracing the execution path of a query.

func ContainsLogIn(it Iterator, val Value) {
	if clog.V(4) {
		clog.Infof("%s %d CHECK CONTAINS %v", strings.ToUpper(it.Type().String()), it.UID(), val)
	}
}

func ContainsLogOut(it Iterator, val Value, good bool) bool {
	if clog.V(4) {
		if good {
			clog.Infof("%s %d CHECK CONTAINS %v GOOD", strings.ToUpper(it.Type().String()), it.UID(), val)
		} else {
			clog.Infof("%s %d CHECK CONTAINS %v BAD", strings.ToUpper(it.Type().String()), it.UID(), val)
		}
	}
	return good
}

func NextLogIn(it Iterator) {
	if clog.V(4) {
		clog.Infof("%s %d NEXT", strings.ToUpper(it.Type().String()), it.UID())
	}
}

func NextLogOut(it Iterator, ok bool) bool {
	if clog.V(4) {
		if ok {
			val := it.Result()
			clog.Infof("%s %d NEXT IS %v (%T)", strings.ToUpper(it.Type().String()), it.UID(), val, val)
		} else {
			clog.Infof("%s %d NEXT DONE", strings.ToUpper(it.Type().String()), it.UID())
		}
	}
	return ok
}<|MERGE_RESOLUTION|>--- conflicted
+++ resolved
@@ -240,11 +240,8 @@
 	Unique
 	Limit
 	Skip
-<<<<<<< HEAD
 	Regex
-=======
 	Recursive
->>>>>>> 824ff3e7
 )
 
 var (
@@ -269,11 +266,8 @@
 		"unique",
 		"limit",
 		"skip",
-<<<<<<< HEAD
 		"regex",
-=======
 		"recursive",
->>>>>>> 824ff3e7
 	}
 )
 
