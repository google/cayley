--- conflicted
+++ resolved
@@ -19,11 +19,7 @@
 import (
 	"sync/atomic"
 
-<<<<<<< HEAD
 	"github.com/codelingo/cayley/graph"
-=======
-	"github.com/cayleygraph/cayley/graph"
->>>>>>> 93762b85
 )
 
 var nextIteratorID uint64
