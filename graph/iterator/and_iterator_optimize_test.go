--- conflicted
+++ resolved
@@ -22,11 +22,7 @@
 	"sort"
 	"testing"
 
-<<<<<<< HEAD
 	"github.com/codelingo/cayley/graph"
-=======
-	"github.com/cayleygraph/cayley/graph"
->>>>>>> 93762b85
 )
 
 func TestIteratorPromotion(t *testing.T) {
