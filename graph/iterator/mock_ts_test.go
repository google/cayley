--- conflicted
+++ resolved
@@ -17,13 +17,8 @@
 import (
 	"strconv"
 
-<<<<<<< HEAD
 	"github.com/codelingo/cayley/graph"
 	"github.com/codelingo/cayley/quad"
-=======
-	"github.com/cayleygraph/cayley/graph"
-	"github.com/cayleygraph/cayley/quad"
->>>>>>> 6b503deb
 )
 
 // oldstore is a mocked version of the QuadStore interface, for use in tests.
@@ -100,11 +95,7 @@
 	return NewFixed(Identity)
 }
 
-<<<<<<< HEAD
-func (qs *oldstore) Close() {}
-=======
 func (qs *oldstore) Close() error { return nil }
->>>>>>> 6b503deb
 
 func (qs *oldstore) QuadDirection(graph.Value, quad.Direction) graph.Value { return Int64Node(0) }
 
