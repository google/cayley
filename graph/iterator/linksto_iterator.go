// Copyright 2014 The Cayley Authors. All rights reserved.
//
// Licensed under the Apache License, Version 2.0 (the "License");
// you may not use this file except in compliance with the License.
// You may obtain a copy of the License at
//
//     http://www.apache.org/licenses/LICENSE-2.0
//
// Unless required by applicable law or agreed to in writing, software
// distributed under the License is distributed on an "AS IS" BASIS,
// WITHOUT WARRANTIES OR CONDITIONS OF ANY KIND, either express or implied.
// See the License for the specific language governing permissions and
// limitations under the License.

package iterator

// Defines one of the base iterators, the LinksTo iterator. A LinksTo takes a
// subiterator of nodes, and contains an iteration of links which "link to"
// those nodes in a given direction.
//
// Next()ing a LinksTo is straightforward -- iterate through all links to //
// things in the subiterator, and then advance the subiterator, and do it again.
// LinksTo is therefore sensitive to growing with a fanout. (A small-sized
// subiterator could cause LinksTo to be large).
//
// Contains()ing a LinksTo means, given a link, take the direction we care about
// and check if it's in our subiterator. Checking is therefore fairly cheap, and
// similar to checking the subiterator alone.
//
// Can be seen as the dual of the HasA iterator.

import (
<<<<<<< HEAD
	"github.com/codelingo/cayley/graph"
	"github.com/codelingo/cayley/quad"
=======
	"github.com/cayleygraph/cayley/graph"
	"github.com/cayleygraph/cayley/quad"
>>>>>>> 93762b85
)

// A LinksTo has a reference back to the graph.QuadStore (to create the iterators
// for each node) the subiterator, and the direction the iterator comes from.
// `next_it` is the tempoarary iterator held per result in `primary_it`.
type LinksTo struct {
	uid       uint64
	tags      graph.Tagger
	qs        graph.QuadStore
	primaryIt graph.Iterator
	dir       quad.Direction
	nextIt    graph.Iterator
	result    graph.Value
	runstats  graph.IteratorStats
	err       error
}

// Construct a new LinksTo iterator around a direction and a subiterator of
// nodes.
func NewLinksTo(qs graph.QuadStore, it graph.Iterator, d quad.Direction) *LinksTo {
	return &LinksTo{
		uid:       NextUID(),
		qs:        qs,
		primaryIt: it,
		dir:       d,
		nextIt:    &Null{},
	}
}

func (it *LinksTo) UID() uint64 {
	return it.uid
}

func (it *LinksTo) Reset() {
	it.primaryIt.Reset()
	if it.nextIt != nil {
		it.nextIt.Close()
	}
	it.nextIt = &Null{}
}

func (it *LinksTo) Tagger() *graph.Tagger {
	return &it.tags
}

func (it *LinksTo) Clone() graph.Iterator {
	out := NewLinksTo(it.qs, it.primaryIt.Clone(), it.dir)
	out.tags.CopyFrom(it)
	return out
}

// Return the direction under consideration.
func (it *LinksTo) Direction() quad.Direction { return it.dir }

// Tag these results, and our subiterator's results.
func (it *LinksTo) TagResults(dst map[string]graph.Value) {
	for _, tag := range it.tags.Tags() {
		dst[tag] = it.Result()
	}

	for tag, value := range it.tags.Fixed() {
		dst[tag] = value
	}

	it.primaryIt.TagResults(dst)
}

func (it *LinksTo) Describe() graph.Description {
	primary := it.primaryIt.Describe()
	return graph.Description{
		UID:       it.UID(),
		Type:      it.Type(),
		Direction: it.dir,
		Iterator:  &primary,
	}
}

// If it checks in the right direction for the subiterator, it is a valid link
// for the LinksTo.
func (it *LinksTo) Contains(val graph.Value) bool {
	graph.ContainsLogIn(it, val)
	it.runstats.Contains += 1
	node := it.qs.QuadDirection(val, it.dir)
	if it.primaryIt.Contains(node) {
		it.result = val
		return graph.ContainsLogOut(it, val, true)
	}
	it.err = it.primaryIt.Err()
	return graph.ContainsLogOut(it, val, false)
}

// Return a list containing only our subiterator.
func (it *LinksTo) SubIterators() []graph.Iterator {
	return []graph.Iterator{it.primaryIt}
}

// Optimize the LinksTo, by replacing it if it can be.
func (it *LinksTo) Optimize() (graph.Iterator, bool) {
	newPrimary, changed := it.primaryIt.Optimize()
	if changed {
		it.primaryIt = newPrimary
		if it.primaryIt.Type() == graph.Null {
			it.nextIt.Close()
			return it.primaryIt, true
		}
	}
	// Ask the graph.QuadStore if we can be replaced. Often times, this is a great
	// optimization opportunity (there's a fixed iterator underneath us, for
	// example).
	newReplacement, hasOne := it.qs.OptimizeIterator(it)
	if hasOne {
		it.Close()
		return newReplacement, true
	}
	return it, false
}

// Next()ing a LinksTo operates as described above.
func (it *LinksTo) Next() bool {
	graph.NextLogIn(it)
	it.runstats.Next += 1
	if it.nextIt.Next() {
		it.runstats.ContainsNext += 1
		it.result = it.nextIt.Result()
		return graph.NextLogOut(it, true)
	}

	// If there's an error in the 'next' iterator, we save it and we're done.
	it.err = it.nextIt.Err()
	if it.err != nil {
		return false
	}

	// Subiterator is empty, get another one
	if !it.primaryIt.Next() {
		// Possibly save error
		it.err = it.primaryIt.Err()

		// We're out of nodes in our subiterator, so we're done as well.
		return graph.NextLogOut(it, false)
	}
	it.nextIt.Close()
	it.nextIt = it.qs.QuadIterator(it.dir, it.primaryIt.Result())

	// Recurse -- return the first in the next set.
	return it.Next()
}

func (it *LinksTo) Err() error {
	return it.err
}

func (it *LinksTo) Result() graph.Value {
	return it.result
}

// Close closes the iterator.  It closes all subiterators it can, but
// returns the first error it encounters.
func (it *LinksTo) Close() error {
	err := it.nextIt.Close()

	_err := it.primaryIt.Close()
	if _err != nil && err == nil {
		err = _err
	}

	return err
}

// We won't ever have a new result, but our subiterators might.
func (it *LinksTo) NextPath() bool {
	ok := it.primaryIt.NextPath()
	if !ok {
		it.err = it.primaryIt.Err()
	}
	return ok
}

// Register the LinksTo.
func (it *LinksTo) Type() graph.Type { return graph.LinksTo }

// Return a guess as to how big or costly it is to next the iterator.
func (it *LinksTo) Stats() graph.IteratorStats {
	subitStats := it.primaryIt.Stats()
	// TODO(barakmich): These should really come from the quadstore itself
	fanoutFactor := int64(20)
	checkConstant := int64(1)
	nextConstant := int64(2)
	return graph.IteratorStats{
		NextCost:     nextConstant + subitStats.NextCost,
		ContainsCost: checkConstant + subitStats.ContainsCost,
		Size:         fanoutFactor * subitStats.Size,
		Next:         it.runstats.Next,
		Contains:     it.runstats.Contains,
		ContainsNext: it.runstats.ContainsNext,
	}
}

func (it *LinksTo) Size() (int64, bool) {
	return it.Stats().Size, false
}

var _ graph.Iterator = &LinksTo{}<|MERGE_RESOLUTION|>--- conflicted
+++ resolved
@@ -30,13 +30,8 @@
 // Can be seen as the dual of the HasA iterator.
 
 import (
-<<<<<<< HEAD
 	"github.com/codelingo/cayley/graph"
 	"github.com/codelingo/cayley/quad"
-=======
-	"github.com/cayleygraph/cayley/graph"
-	"github.com/cayleygraph/cayley/quad"
->>>>>>> 93762b85
 )
 
 // A LinksTo has a reference back to the graph.QuadStore (to create the iterators
