--- conflicted
+++ resolved
@@ -17,11 +17,7 @@
 import (
 	"testing"
 
-<<<<<<< HEAD
 	"github.com/codelingo/cayley/quad"
-=======
-	"github.com/cayleygraph/cayley/quad"
->>>>>>> 93762b85
 )
 
 func TestLinksTo(t *testing.T) {
