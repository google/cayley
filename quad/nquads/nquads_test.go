// Copyright 2014 The Cayley Authors. All rights reserved.
//
// Licensed under the Apache License, Version 2.0 (the "License");
// you may not use this file except in compliance with the License.
// You may obtain a copy of the License at
//
//     http://www.apache.org/licenses/LICENSE-2.0
//
// Unless required by applicable law or agreed to in writing, software
// distributed under the License is distributed on an "AS IS" BASIS,
// WITHOUT WARRANTIES OR CONDITIONS OF ANY KIND, either express or implied.
// See the License for the specific language governing permissions and
// limitations under the License.

package nquads

import (
	"archive/tar"
	"compress/gzip"
	"fmt"
	"io"
	"os"
	"path/filepath"
	"reflect"
	"strings"
	"testing"

<<<<<<< HEAD
	"github.com/codelingo/cayley/quad"
=======
	"github.com/cayleygraph/cayley/quad"
>>>>>>> 93762b85
)

var testNQuads = []struct {
	message string
	input   string
	expect  quad.Quad
	err     error
}{
	// Tests taken from http://www.w3.org/TR/n-quads/ and http://www.w3.org/TR/n-triples/.

	// _:100000 </film/performance/actor> </en/larry_fine_1902> . # example from 30movies
	{
		message: "parse triple with commment",
		input:   `_:100000 </film/performance/actor> </en/larry_fine_1902> . # example from 30movies`,
		expect: quad.Quad{
			Subject:   quad.Raw("_:100000"),
			Predicate: quad.Raw("</film/performance/actor>"),
			Object:    quad.Raw("</en/larry_fine_1902>"),
			Label:     nil,
		},
		err: nil,
	},
	// _:10011 </film/performance/character> "Tomás de Torquemada" . # example from 30movies with unicode
	{
		message: "parse triple with commment",
		input:   `_:10011 </film/performance/character> "Tomás de Torquemada" . # example from 30movies with unicode`,
		expect: quad.Quad{
			Subject:   quad.Raw("_:10011"),
			Predicate: quad.Raw("</film/performance/character>"),
			Object:    quad.Raw(`"Tomás de Torquemada"`),
			Label:     nil,
		},
		err: nil,
	},

	// N-Triples example 1.
	{
		message: "parse triple with commment",
		input:   `<http://one.example/subject1> <http://one.example/predicate1> <http://one.example/object1> . # comments here`,
		expect: quad.Quad{
			Subject:   quad.Raw("<http://one.example/subject1>"),
			Predicate: quad.Raw("<http://one.example/predicate1>"),
			Object:    quad.Raw("<http://one.example/object1>"),
			Label:     nil,
		},
		err: nil,
	},
	{
		message: "parse triple with blank subject node, literal object and no comment (1)",
		input:   `_:subject1 <http://an.example/predicate1> "object1" .`,
		expect: quad.Quad{
			Subject:   quad.Raw("_:subject1"),
			Predicate: quad.Raw("<http://an.example/predicate1>"),
			Object:    quad.Raw(`"object1"`),
			Label:     nil,
		},
		err: nil,
	},
	{
		message: "parse triple with blank subject node, literal object and no comment (2)",
		input:   `_:subject2 <http://an.example/predicate2> "object2" .`,
		expect: quad.Quad{
			Subject:   quad.Raw("_:subject2"),
			Predicate: quad.Raw("<http://an.example/predicate2>"),
			Object:    quad.Raw(`"object2"`),
			Label:     nil,
		},
		err: nil,
	},

	// N-Triples example 2.
	{
		message: "parse triple with three IRIREFs",
		input:   `<http://example.org/#spiderman> <http://www.perceive.net/schemas/relationship/enemyOf> <http://example.org/#green-goblin> .`,
		expect: quad.Quad{
			Subject:   quad.Raw("<http://example.org/#spiderman>"),
			Predicate: quad.Raw("<http://www.perceive.net/schemas/relationship/enemyOf>"),
			Object:    quad.Raw("<http://example.org/#green-goblin>"),
			Label:     nil,
		},
		err: nil,
	},

	// N-Triples example 3.
	{
		message: "parse triple with blank node labelled subject and object and IRIREF predicate (1)",
		input:   `_:alice <http://xmlns.com/foaf/0.1/knows> _:bob .`,
		expect: quad.Quad{
			Subject:   quad.Raw("_:alice"),
			Predicate: quad.Raw("<http://xmlns.com/foaf/0.1/knows>"),
			Object:    quad.Raw("_:bob"),
			Label:     nil,
		},
		err: nil,
	},
	{
		message: "parse triple with blank node labelled subject and object and IRIREF predicate (2)",
		input:   `_:bob <http://xmlns.com/foaf/0.1/knows> _:alice .`,
		expect: quad.Quad{
			Subject:   quad.Raw("_:bob"),
			Predicate: quad.Raw("<http://xmlns.com/foaf/0.1/knows>"),
			Object:    quad.Raw("_:alice"),
			Label:     nil,
		},
		err: nil,
	},

	// N-Quads example 1.
	{
		message: "parse quad with commment",
		input:   `<http://one.example/subject1> <http://one.example/predicate1> <http://one.example/object1> <http://example.org/graph3> . # comments here`,
		expect: quad.Quad{
			Subject:   quad.Raw("<http://one.example/subject1>"),
			Predicate: quad.Raw("<http://one.example/predicate1>"),
			Object:    quad.Raw("<http://one.example/object1>"),
			Label:     quad.Raw("<http://example.org/graph3>"),
		},
		err: nil,
	},
	{
		message: "parse quad with blank subject node, literal object, IRIREF predicate and label, and no comment (1)",
		input:   `_:subject1 <http://an.example/predicate1> "object1" <http://example.org/graph1> .`,
		expect: quad.Quad{
			Subject:   quad.Raw("_:subject1"),
			Predicate: quad.Raw("<http://an.example/predicate1>"),
			Object:    quad.Raw(`"object1"`),
			Label:     quad.Raw("<http://example.org/graph1>"),
		},
		err: nil,
	},
	{
		message: "parse quad with blank subject node, literal object, IRIREF predicate and label, and no comment (2)",
		input:   `_:subject2 <http://an.example/predicate2> "object2" <http://example.org/graph5> .`,
		expect: quad.Quad{
			Subject:   quad.Raw("_:subject2"),
			Predicate: quad.Raw("<http://an.example/predicate2>"),
			Object:    quad.Raw(`"object2"`),
			Label:     quad.Raw("<http://example.org/graph5>"),
		},
		err: nil,
	},

	// N-Quads example 2.
	{
		message: "parse quad with all IRIREF parts",
		input:   `<http://example.org/#spiderman> <http://www.perceive.net/schemas/relationship/enemyOf> <http://example.org/#green-goblin> <http://example.org/graphs/spiderman> .`,
		expect: quad.Quad{
			Subject:   quad.Raw("<http://example.org/#spiderman>"),
			Predicate: quad.Raw("<http://www.perceive.net/schemas/relationship/enemyOf>"),
			Object:    quad.Raw("<http://example.org/#green-goblin>"),
			Label:     quad.Raw("<http://example.org/graphs/spiderman>"),
		},
		err: nil,
	},

	// N-Quads example 3.
	{
		message: "parse quad with blank node labelled subject and object and IRIREF predicate and label (1)",
		input:   `_:alice <http://xmlns.com/foaf/0.1/knows> _:bob <http://example.org/graphs/john> .`,
		expect: quad.Quad{
			Subject:   quad.Raw("_:alice"),
			Predicate: quad.Raw("<http://xmlns.com/foaf/0.1/knows>"),
			Object:    quad.Raw("_:bob"),
			Label:     quad.Raw("<http://example.org/graphs/john>"),
		},
		err: nil,
	},
	{
		message: "parse quad with blank node labelled subject and object and IRIREF predicate and label (2)",
		input:   `_:bob <http://xmlns.com/foaf/0.1/knows> _:alice <http://example.org/graphs/james> .`,
		expect: quad.Quad{
			Subject:   quad.Raw("_:bob"),
			Predicate: quad.Raw("<http://xmlns.com/foaf/0.1/knows>"),
			Object:    quad.Raw("_:alice"),
			Label:     quad.Raw("<http://example.org/graphs/james>"),
		},
		err: nil,
	},

	// N-Triples tests.
	{
		message: "parse triple with all IRIREF parts",
		input:   `<http://example.org/bob#me> <http://www.w3.org/1999/02/22-rdf-syntax-ns#type> <http://xmlns.com/foaf/0.1/Person> .`,
		expect: quad.Quad{
			Subject:   quad.Raw("<http://example.org/bob#me>"),
			Predicate: quad.Raw("<http://www.w3.org/1999/02/22-rdf-syntax-ns#type>"),
			Object:    quad.Raw("<http://xmlns.com/foaf/0.1/Person>"),
			Label:     nil,
		},
		err: nil,
	},
	{
		message: "parse triple with all IRIREF parts",
		input:   `<http://example.org/bob#me> <http://xmlns.com/foaf/0.1/knows> <http://example.org/alice#me> .`,
		expect: quad.Quad{
			Subject:   quad.Raw("<http://example.org/bob#me>"),
			Predicate: quad.Raw("<http://xmlns.com/foaf/0.1/knows>"),
			Object:    quad.Raw("<http://example.org/alice#me>"),
			Label:     nil,
		},
		err: nil,
	},
	{
		message: "parse triple with IRIREF schema on literal object",
		input:   `<http://example.org/bob#me> <http://schema.org/birthDate> "1990-07-04"^^<http://www.w3.org/2001/XMLSchema#date> .`,
		expect: quad.Quad{
			Subject:   quad.Raw("<http://example.org/bob#me>"),
			Predicate: quad.Raw("<http://schema.org/birthDate>"),
			Object:    quad.Raw(`"1990-07-04"^^<http://www.w3.org/2001/XMLSchema#date>`),
			Label:     nil,
		},
		err: nil,
	},
	{
		message: "parse commented IRIREF in triple",
		input:   `<http://example.org/bob#me> <http://xmlns.com/foaf/0.1/topic_interest> <http://www.wikidata.org/entity/Q12418> .`,
		expect: quad.Quad{
			Subject:   quad.Raw("<http://example.org/bob#me>"),
			Predicate: quad.Raw("<http://xmlns.com/foaf/0.1/topic_interest>"),
			Object:    quad.Raw("<http://www.wikidata.org/entity/Q12418>"),
			Label:     nil,
		},
		err: nil,
	},
	{
		message: "parse triple with literal subject",
		input:   `<http://www.wikidata.org/entity/Q12418> <http://purl.org/dc/terms/title> "Mona Lisa" .`,
		expect: quad.Quad{
			Subject:   quad.Raw("<http://www.wikidata.org/entity/Q12418>"),
			Predicate: quad.Raw("<http://purl.org/dc/terms/title>"),
			Object:    quad.Raw(`"Mona Lisa"`),
			Label:     nil,
		},
		err: nil,
	},
	{
		message: "parse triple with all IRIREF parts (1)",
		input:   `<http://www.wikidata.org/entity/Q12418> <http://purl.org/dc/terms/creator> <http://dbpedia.org/resource/Leonardo_da_Vinci> .`,
		expect: quad.Quad{
			Subject:   quad.Raw("<http://www.wikidata.org/entity/Q12418>"),
			Predicate: quad.Raw("<http://purl.org/dc/terms/creator>"),
			Object:    quad.Raw("<http://dbpedia.org/resource/Leonardo_da_Vinci>"),
			Label:     nil,
		},
		err: nil,
	},
	{
		message: "parse triple with all IRIREF parts (2)",
		input:   `<http://data.europeana.eu/item/04802/243FA8618938F4117025F17A8B813C5F9AA4D619> <http://purl.org/dc/terms/subject> <http://www.wikidata.org/entity/Q12418> .`,
		expect: quad.Quad{
			Subject:   quad.Raw("<http://data.europeana.eu/item/04802/243FA8618938F4117025F17A8B813C5F9AA4D619>"),
			Predicate: quad.Raw("<http://purl.org/dc/terms/subject>"),
			Object:    quad.Raw("<http://www.wikidata.org/entity/Q12418>"),
			Label:     nil,
		},
		err: nil,
	},

	// N-Quads tests.
	{
		message: "parse commented IRIREF in quad (1)",
		input:   `<http://example.org/bob#me> <http://www.w3.org/1999/02/22-rdf-syntax-ns#type> <http://xmlns.com/foaf/0.1/Person> <http://example.org/bob> .`,
		expect: quad.Quad{
			Subject:   quad.Raw("<http://example.org/bob#me>"),
			Predicate: quad.Raw("<http://www.w3.org/1999/02/22-rdf-syntax-ns#type>"),
			Object:    quad.Raw("<http://xmlns.com/foaf/0.1/Person>"),
			Label:     quad.Raw("<http://example.org/bob>"),
		},
		err: nil,
	},
	{
		message: "parse quad with all IRIREF parts",
		input:   `<http://example.org/bob#me> <http://xmlns.com/foaf/0.1/knows> <http://example.org/alice#me> <http://example.org/bob> .`,
		expect: quad.Quad{
			Subject:   quad.Raw("<http://example.org/bob#me>"),
			Predicate: quad.Raw("<http://xmlns.com/foaf/0.1/knows>"),
			Object:    quad.Raw("<http://example.org/alice#me>"),
			Label:     quad.Raw("<http://example.org/bob>"),
		},
		err: nil,
	},
	{
		message: "parse quad with IRIREF schema on literal object",
		input:   `<http://example.org/bob#me> <http://schema.org/birthDate> "1990-07-04"^^<http://www.w3.org/2001/XMLSchema#date> <http://example.org/bob> .`,
		expect: quad.Quad{
			Subject:   quad.Raw("<http://example.org/bob#me>"),
			Predicate: quad.Raw("<http://schema.org/birthDate>"),
			Object:    quad.Raw(`"1990-07-04"^^<http://www.w3.org/2001/XMLSchema#date>`),
			Label:     quad.Raw("<http://example.org/bob>"),
		},
		err: nil,
	},
	{
		message: "parse commented IRIREF in quad (2)",
		input:   `<http://example.org/bob#me> <http://xmlns.com/foaf/0.1/topic_interest> <http://www.wikidata.org/entity/Q12418> <http://example.org/bob> .`,
		expect: quad.Quad{
			Subject:   quad.Raw("<http://example.org/bob#me>"),
			Predicate: quad.Raw("<http://xmlns.com/foaf/0.1/topic_interest>"),
			Object:    quad.Raw("<http://www.wikidata.org/entity/Q12418>"),
			Label:     quad.Raw("<http://example.org/bob>"),
		},
		err: nil,
	},
	{
		message: "parse literal object and colon qualified label in quad",
		input:   `<http://www.wikidata.org/entity/Q12418> <http://purl.org/dc/terms/title> "Mona Lisa" <https://www.wikidata.org/wiki/Special:EntityData/Q12418> .`,
		expect: quad.Quad{
			Subject:   quad.Raw("<http://www.wikidata.org/entity/Q12418>"),
			Predicate: quad.Raw("<http://purl.org/dc/terms/title>"),
			Object:    quad.Raw(`"Mona Lisa"`),
			Label:     quad.Raw("<https://www.wikidata.org/wiki/Special:EntityData/Q12418>"),
		},
		err: nil,
	},
	{
		message: "parse all IRIREF parts with colon qualified label in quad (1)",
		input:   `<http://www.wikidata.org/entity/Q12418> <http://purl.org/dc/terms/creator> <http://dbpedia.org/resource/Leonardo_da_Vinci> <https://www.wikidata.org/wiki/Special:EntityData/Q12418> .`,
		expect: quad.Quad{
			Subject:   quad.Raw("<http://www.wikidata.org/entity/Q12418>"),
			Predicate: quad.Raw("<http://purl.org/dc/terms/creator>"),
			Object:    quad.Raw("<http://dbpedia.org/resource/Leonardo_da_Vinci>"),
			Label:     quad.Raw("<https://www.wikidata.org/wiki/Special:EntityData/Q12418>"),
		},
		err: nil,
	},
	{
		message: "parse all IRIREF parts with colon qualified label in quad (2)",
		input:   `<http://data.europeana.eu/item/04802/243FA8618938F4117025F17A8B813C5F9AA4D619> <http://purl.org/dc/terms/subject> <http://www.wikidata.org/entity/Q12418> <https://www.wikidata.org/wiki/Special:EntityData/Q12418> .`,
		expect: quad.Quad{
			Subject:   quad.Raw("<http://data.europeana.eu/item/04802/243FA8618938F4117025F17A8B813C5F9AA4D619>"),
			Predicate: quad.Raw("<http://purl.org/dc/terms/subject>"),
			Object:    quad.Raw("<http://www.wikidata.org/entity/Q12418>"),
			Label:     quad.Raw("<https://www.wikidata.org/wiki/Special:EntityData/Q12418>"),
		},
		err: nil,
	},
	{
		message: "parse all IRIREF parts (quad section - 1)",
		input:   `<http://example.org/bob> <http://purl.org/dc/terms/publisher> <http://example.org> .`,
		expect: quad.Quad{
			Subject:   quad.Raw("<http://example.org/bob>"),
			Predicate: quad.Raw("<http://purl.org/dc/terms/publisher>"),
			Object:    quad.Raw("<http://example.org>"),
			Label:     nil,
		},
		err: nil,
	},
	{
		message: "parse all IRIREF parts (quad section - 2)",
		input:   `<http://example.org/bob> <http://purl.org/dc/terms/rights> <http://creativecommons.org/licenses/by/3.0/> .`,
		expect: quad.Quad{
			Subject:   quad.Raw("<http://example.org/bob>"),
			Predicate: quad.Raw("<http://purl.org/dc/terms/rights>"),
			Object:    quad.Raw("<http://creativecommons.org/licenses/by/3.0/>"),
			Label:     nil,
		},
		err: nil,
	},

	// Invalid input.
	{
		message: "parse empty",
		input:   ``,
		expect:  quad.Quad{},
		err:     quad.ErrIncomplete,
	},
	{
		message: "parse commented",
		input:   `# comment`,
		expect:  quad.Quad{},
		err:     fmt.Errorf("%v: unexpected rune '#' at 0", quad.ErrInvalid),
	},
	{
		message: "parse incomplete quad",
		input:   `<http://example.org/bob#me> <http://www.w3.org/1999/02/22-rdf-syntax-ns#type> .`,
		expect: quad.Quad{
			Subject:   quad.Raw("<http://example.org/bob#me>"),
			Predicate: quad.Raw("<http://www.w3.org/1999/02/22-rdf-syntax-ns#type>"),
			Object:    nil,
			Label:     nil,
		},
		err: fmt.Errorf("%v: unexpected rune '.' at 78", quad.ErrInvalid),
	},
	{
		message: "parse incomplete quad",
		input:   `<http://example.org/bob#me> <http://www.w3.org/1999/02/22-rdf-syntax-ns#type> .`,
		expect: quad.Quad{
			Subject:   quad.Raw("<http://example.org/bob#me>"),
			Predicate: quad.Raw("<http://www.w3.org/1999/02/22-rdf-syntax-ns#type>"),
			Object:    nil,
			Label:     nil,
		},
		err: fmt.Errorf("%v: unexpected rune '.' at 78", quad.ErrInvalid),
	},

	// Example quad from issue #140.
	{
		message: "parse incomplete quad",
		input:   "<ns:m.0y_chx>\t<ns:music.recording.lyrics_website..common.webpage.uri>\t<http://www.metrolyrics.com/?\"-lyrics-stephen-sondheim.html>.",
		expect: quad.Quad{
			Subject:   quad.Raw("<ns:m.0y_chx>"),
			Predicate: quad.Raw("<ns:music.recording.lyrics_website..common.webpage.uri>"),
			Object:    nil,
			Label:     nil,
		},
		err: fmt.Errorf("%v: unexpected rune '\"' at 99", quad.ErrInvalid),
	},
}

func TestParse(t *testing.T) {
	for _, test := range testNQuads {
		got, err := Parse(test.input)
		if err != test.err && (err != nil && err.Error() != test.err.Error()) {
			t.Errorf("Unexpected error when %s: got:%v expect:%v", test.message, err, test.err)
		}
		if !reflect.DeepEqual(got, test.expect) {
			t.Errorf("Failed to %s, %q, got:%#v expect:%#v", test.message, test.input, got, test.expect)
		}
	}
}

// This is a sample taken from 30kmoviedata.nq.
// It has intentional defects:
// The second comment is inset one space and
// the second line after that comment is blank.
var document = `# first 10 lines of 30kmoviedata.nq
_:100000 </film/performance/actor> </en/larry_fine_1902> .
_:100001 </film/performance/actor> </en/samuel_howard> .
_:100002 </film/performance/actor> </en/joe_palma> .
_:100003 </film/performance/actor> </en/symona_boniface> .
_:100004 </film/performance/actor> </en/dudley_dickerson> .
_:100005 </film/performance/actor> </guid/9202a8c04000641f8000000006ec181a> .
_:100006 </film/performance/actor> </en/emil_sitka> .
_:100007 </film/performance/actor> </en/christine_mcintyre> .
_:100008 </film/performance/actor> </en/moe_howard> .
_:100009 </film/performance/actor> </en/larry_fine_1902> .
 #last ten lines of 30kmoviedata.nq
</guid/9202a8c04000641f800000001473e673> <name> "Bill Fishman" .

</guid/9202a8c04000641f800000001473e673> <type> </people/person> .
</guid/9202a8c04000641f800000001474a221> <name> "Matthew J. Evans" .
</guid/9202a8c04000641f800000001474a221> <type> </people/person> .
</guid/9202a8c04000641f800000001474f486> <name> "Nina Bonherry" .
</guid/9202a8c04000641f800000001474f486> <type> </people/person> .
</user/basketball_loader/basketballdatabase_namespace/ROBERBI01> <name> "Bill Roberts" .
</user/basketball_loader/basketballdatabase_namespace/ROBERBI01> <type> </people/person> .
</user/jamie/nytdataid/N17971793050606542713> <name> "Christopher Ashley" .
</user/jamie/nytdataid/N17971793050606542713> <type> </people/person> .
`

func TestDecoder(t *testing.T) {
	dec := NewDecoder(strings.NewReader(document))
	var n int
	for {
		q, err := dec.Unmarshal()
		if err != nil {
			if err != io.EOF {
				t.Fatalf("Failed to read document: %v", err)
			}
			break
		}
		if !q.IsValid() {
			t.Errorf("Unexpected quad, got:%v", q)
		}
		n++
	}
	if n != 20 {
		t.Errorf("Unexpected number of quads read, got:%d expect:20", n)
	}
}

func TestRDFWorkingGroupSuit(t *testing.T) {
	// These tests erroneously pass because the parser does not
	// perform semantic testing on the URI in the IRIRef as required
	// by the specification. So, we skip them.
	skip := map[string]bool{
		// N-Triples.
		"nt-syntax-bad-uri-06.nt": true,
		"nt-syntax-bad-uri-07.nt": true,
		"nt-syntax-bad-uri-08.nt": true,
		"nt-syntax-bad-uri-09.nt": true,

		// N-Quads.
		"nq-syntax-bad-uri-01.nq": true,
		"nt-syntax-bad-uri-06.nq": true,
		"nt-syntax-bad-uri-07.nq": true,
		"nt-syntax-bad-uri-08.nq": true,
		"nt-syntax-bad-uri-09.nq": true,
	}

	for _, file := range []string{
		filepath.Join("..", "ntriple_tests.tar.gz"),
		filepath.Join("..", "nquad_tests.tar.gz"),
	} {
		suite, err := os.Open(file)
		if err != nil {
			t.Fatalf("Failed to open test suite in %q: %v", file, err)
		}
		defer suite.Close()

		r, err := gzip.NewReader(suite)
		if err != nil {
			t.Fatalf("Failed to uncompress test suite in %q: %v", file, err)
		}

		tr := tar.NewReader(r)
		for {
			h, err := tr.Next()
			if err != nil {
				if err == io.EOF {
					break
				}
				t.Fatalf("Unexpected error while reading suite archive: %v", err)
			}

			h.Name = filepath.Base(h.Name)
			if (filepath.Ext(h.Name) != ".nt" && filepath.Ext(h.Name) != ".nq") || skip[h.Name] {
				continue
			}

			isBad := strings.Contains(h.Name, "bad")

			dec := NewDecoder(tr)
			for {
				_, err := dec.Unmarshal()
				if err == io.EOF {
					break
				}
				got := err == nil
				if got == isBad {
					t.Errorf("Unexpected error return for test suite item %q, got: %v", h.Name, err)
				}
			}
		}
	}
}

var escapeSequenceTests = []struct {
	input  string
	expect string
}{
	{input: `\t`, expect: "\t"},
	{input: `\b`, expect: "\b"},
	{input: `\n`, expect: "\n"},
	{input: `\r`, expect: "\r"},
	{input: `\f`, expect: "\f"},
	{input: `\\`, expect: "\\"},
	{input: `\u00b7`, expect: "·"},
	{input: `\U000000b7`, expect: "·"},

	{input: `\t\u00b7`, expect: "\t·"},
	{input: `\b\U000000b7`, expect: "\b·"},
	{input: `\u00b7\n`, expect: "·\n"},
	{input: `\U000000b7\r`, expect: "·\r"},
	{input: `\u00b7\f\U000000b7`, expect: "·\f·"},
	{input: `\U000000b7\\\u00b7`, expect: "·\\·"},
}

func TestUnescape(t *testing.T) {
	for _, test := range escapeSequenceTests {
		got := unEscape([]rune(test.input), true)
		if got == nil || got.String() != test.expect {
			t.Errorf("Failed to properly unescape %q, got:%q expect:%q", test.input, got, test.expect)
		}
	}
}

var result quad.Quad

func BenchmarkParser(b *testing.B) {
	for n := 0; n < b.N; n++ {
		result, _ = Parse("<http://example/s> <http://example/p> \"object of some real\\tlength\"@en . # comment")
	}
}<|MERGE_RESOLUTION|>--- conflicted
+++ resolved
@@ -25,11 +25,7 @@
 	"strings"
 	"testing"
 
-<<<<<<< HEAD
 	"github.com/codelingo/cayley/quad"
-=======
-	"github.com/cayleygraph/cayley/quad"
->>>>>>> 93762b85
 )
 
 var testNQuads = []struct {
