--- conflicted
+++ resolved
@@ -11,8 +11,8 @@
 	"sync/atomic"
 	"time"
 
-	"github.com/cayleygraph/cayley/voc"
-	"github.com/cayleygraph/cayley/voc/schema"
+	"github.com/codelingo/cayley/voc"
+	"github.com/codelingo/cayley/voc/schema"
 )
 
 // Value is a type used by all quad directions.
@@ -206,16 +206,13 @@
 func (s IRI) Short() IRI          { return IRI(voc.ShortIRI(string(s))) }
 func (s IRI) Full() IRI           { return IRI(voc.FullIRI(string(s))) }
 func (s IRI) Native() interface{} { return s }
-<<<<<<< HEAD
-func (s IRI) IsNode() bool        { return true }
-=======
+
 func (s IRI) ShortWith(n *voc.Namespaces) IRI {
 	return IRI(n.ShortIRI(string(s)))
 }
 func (s IRI) FullWith(n *voc.Namespaces) IRI {
 	return IRI(n.FullIRI(string(s)))
 }
->>>>>>> 4f3d5333
 
 // BNode is an RDF Blank Node (ex: _:name).
 type BNode string
@@ -319,16 +316,13 @@
 	return s.TypedString().String()
 }
 func (s Int) Native() interface{} { return int(s) }
-<<<<<<< HEAD
-func (s Int) IsNode() bool        { return true }
-=======
+
 func (s Int) TypedString() TypedString {
 	return TypedString{
 		Value: String(strconv.Itoa(int(s))),
 		Type:  defaultIntType,
 	}
 }
->>>>>>> 4f3d5333
 
 // Float is a native wrapper for float64 type.
 //
@@ -339,16 +333,12 @@
 	return s.TypedString().String()
 }
 func (s Float) Native() interface{} { return float64(s) }
-<<<<<<< HEAD
-func (s Float) IsNode() bool        { return true }
-=======
 func (s Float) TypedString() TypedString {
 	return TypedString{
 		Value: String(strconv.FormatFloat(float64(s), 'E', -1, 64)),
 		Type:  defaultFloatType,
 	}
 }
->>>>>>> 4f3d5333
 
 // Bool is a native wrapper for bool type.
 //
@@ -362,9 +352,6 @@
 	return `"False"^^<` + string(defaultBoolType) + `>`
 }
 func (s Bool) Native() interface{} { return bool(s) }
-<<<<<<< HEAD
-func (s Bool) IsNode() bool        { return true }
-=======
 func (s Bool) TypedString() TypedString {
 	v := "False"
 	if bool(s) {
@@ -375,7 +362,6 @@
 		Type:  defaultBoolType,
 	}
 }
->>>>>>> 4f3d5333
 
 var _ Equaler = Time{}
 
