--- conflicted
+++ resolved
@@ -30,11 +30,7 @@
 	"io"
 	"strconv"
 
-<<<<<<< HEAD
 	"github.com/codelingo/cayley/quad"
-=======
-	"github.com/cayleygraph/cayley/quad"
->>>>>>> 93762b85
 )
 
 // AutoConvertTypedString allows to convert TypedString values to native
