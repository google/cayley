package internal

import (
	"compress/gzip"
	"fmt"
	"io"
	"os"
	"path/filepath"

<<<<<<< HEAD
	"github.com/codelingo/cayley/exporter"
	"github.com/codelingo/cayley/graph"
=======
	"github.com/cayleygraph/cayley/graph"
	"github.com/cayleygraph/cayley/quad"
>>>>>>> 4f3d5333
)

// Dump the content of the database into a file based
// on a few different formats
func Dump(qs graph.QuadStore, outFile, typ string) error {
	var f *os.File
	if outFile == "-" {
		f = os.Stdout
	} else {
		var err error
		f, err = os.Create(outFile)
		if err != nil {
			return fmt.Errorf("could not open file %q: %v", outFile, err)
		}
		defer f.Close()
		fmt.Printf("dumping db to file %q\n", outFile)
	}

	var w io.Writer = f
	if filepath.Ext(outFile) == ".gz" {
		gzip := gzip.NewWriter(f)
		defer gzip.Close()
		w = gzip
	}
	if typ == "quad" {
		typ = "nquads"
	}
	format := quad.FormatByName(typ)
	if format == nil {
		return fmt.Errorf("unsupported format: %q", typ)
	} else if format.Writer == nil {
		return fmt.Errorf("encoding in %s format is not supported", typ)
	}
	qw := format.Writer(w)
	defer qw.Close()

	//TODO: add possible support for exporting specific queries only
	qr := graph.NewQuadStoreReader(qs)
	defer qr.Close()

	n, err := quad.Copy(qw, qr)
	if err != nil {
		return err
	} else if err = qw.Close(); err != nil {
		return err
	}
	if outFile != "-" {
		fmt.Printf("%d entries were written\n", n)
	}
	return nil
}<|MERGE_RESOLUTION|>--- conflicted
+++ resolved
@@ -7,13 +7,8 @@
 	"os"
 	"path/filepath"
 
-<<<<<<< HEAD
-	"github.com/codelingo/cayley/exporter"
 	"github.com/codelingo/cayley/graph"
-=======
-	"github.com/cayleygraph/cayley/graph"
-	"github.com/cayleygraph/cayley/quad"
->>>>>>> 4f3d5333
+	"github.com/codelingo/cayley/quad"
 )
 
 // Dump the content of the database into a file based
