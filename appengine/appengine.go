--- conflicted
+++ resolved
@@ -29,13 +29,10 @@
 
 	_ "github.com/codelingo/cayley/graph/gaedatastore"
 	_ "github.com/codelingo/cayley/writer"
-<<<<<<< HEAD
-=======
 
 	// Register supported query languages
 	_ "github.com/codelingo/cayley/query/gremlin"
 	_ "github.com/codelingo/cayley/query/mql"
->>>>>>> cdce5170
 )
 
 var (
