--- conflicted
+++ resolved
@@ -680,11 +680,11 @@
 	return p.new(np)
 }
 
-<<<<<<< HEAD
 func (p *pathObject) Order() *pathObject {
 	np := p.clonePath().Order()
 	return p.new(np)
-=======
+}
+
 // Backwards compatibility
 func (p *pathObject) CapitalizedIs(call goja.FunctionCall) goja.Value {
 	return p.Is(call)
@@ -781,5 +781,4 @@
 }
 func (p *pathObject) CapitalizedSkip(offset int) *pathObject {
 	return p.Skip(offset)
->>>>>>> 06f7114d
 }