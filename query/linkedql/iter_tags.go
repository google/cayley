--- conflicted
+++ resolved
@@ -93,10 +93,17 @@
 	scanner := it.ValueIt.scanner
 	refTags := make(map[string]refs.Ref)
 
-<<<<<<< HEAD
 	scanner.TagResults(refTags)
 
-	if it.Selected != nil {
+	if len(it.Selected) == 0 {
+		for tag, ref := range refTags {
+			q, err := it.createQuad(s, tag, ref)
+			if err != nil {
+				return nil, err
+			}
+			d.Graphs["@default"] = append(d.Graphs["@default"], q)
+		}
+	} else {
 		for _, tag := range it.Selected {
 			q, err := it.createQuad(s, tag, refTags[tag])
 			if err != nil {
@@ -104,28 +111,8 @@
 			}
 			d.Graphs["@default"] = append(d.Graphs["@default"], q)
 		}
-		return d, nil
-=======
-	tags := make(map[string]interface{})
-	// FIXME(iddan): only convert when collation is JSON/JSON-LD, leave as Ref otherwise
-	if len(it.Selected) == 0 {
-		for tag, ref := range refTags {
-			tags[tag] = jsonld.FromValue(it.ValueIt.getName(ref))
-		}
-	} else {
-		for _, tag := range it.Selected {
-			tags[tag] = jsonld.FromValue(it.ValueIt.getName(refTags[tag]))
-		}
->>>>>>> e583c532
 	}
 
-	for tag, ref := range refTags {
-		q, err := it.createQuad(s, tag, ref)
-		if err != nil {
-			return nil, err
-		}
-		d.Graphs["@default"] = append(d.Graphs["@default"], q)
-	}
 	return d, nil
 }
 
