package steps

import (
	"github.com/cayleygraph/cayley/graph"
	"github.com/cayleygraph/cayley/graph/iterator"
<<<<<<< HEAD
	"github.com/cayleygraph/cayley/query"
=======
>>>>>>> 00a8fcf8
	"github.com/cayleygraph/cayley/query/linkedql"
	"github.com/cayleygraph/cayley/query/path"
	"github.com/cayleygraph/quad"
	"github.com/cayleygraph/quad/voc"
)

func init() {
	linkedql.Register(&LessThan{})
}

var _ linkedql.PathStep = (*LessThan)(nil)

// LessThan corresponds to lt().
type LessThan struct {
<<<<<<< HEAD
	From  linkedql.PathStep `json:"from" minCardinality:"0"`
=======
	From  linkedql.PathStep `json:"from"`
>>>>>>> 00a8fcf8
	Value quad.Value        `json:"value"`
}

// Description implements Step.
func (s *LessThan) Description() string {
	return "Less than filters out values that are not less than given value"
}

// BuildPath implements linkedql.PathStep.
func (s *LessThan) BuildPath(qs graph.QuadStore, ns *voc.Namespaces) (*path.Path, error) {
	fromPath, err := s.From.BuildPath(qs, ns)
	if err != nil {
		return nil, err
	}
	return fromPath.Filter(iterator.CompareLT, s.Value), nil
}<|MERGE_RESOLUTION|>--- conflicted
+++ resolved
@@ -3,10 +3,6 @@
 import (
 	"github.com/cayleygraph/cayley/graph"
 	"github.com/cayleygraph/cayley/graph/iterator"
-<<<<<<< HEAD
-	"github.com/cayleygraph/cayley/query"
-=======
->>>>>>> 00a8fcf8
 	"github.com/cayleygraph/cayley/query/linkedql"
 	"github.com/cayleygraph/cayley/query/path"
 	"github.com/cayleygraph/quad"
@@ -21,11 +17,7 @@
 
 // LessThan corresponds to lt().
 type LessThan struct {
-<<<<<<< HEAD
 	From  linkedql.PathStep `json:"from" minCardinality:"0"`
-=======
-	From  linkedql.PathStep `json:"from"`
->>>>>>> 00a8fcf8
 	Value quad.Value        `json:"value"`
 }
 
