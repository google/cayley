# Running in Kubernetes

To run Cayley in K8S check [this docs section](./k8s/k8s.md).

# Running in a container

A container exposing the HTTP API of Cayley is available.

## Running with default configuration

Container is configured to use BoltDB as a backend by default.

```
docker run -p 64210:64210 -d quay.io/codelingo/cayley
```

New database will be available at http://localhost:64210.

## Custom configuration

To run the container one must first setup a data directory that contains the configuration file and optionally contains persistent files (i.e. a boltdb database file).

```
mkdir data
cp cayley_example.yml data/cayley.yml
cp data/testdata.nq data/my_data.nq
# initialize and serve database
<<<<<<< HEAD
docker run -v $PWD/data:/data -p 64210:64210 -d quay.io/codelingo/cayley -init -quads /data/my_data.nq
# serve existing database
docker run -v $PWD/data:/data -p 64210:64210 -d quay.io/codelingo/cayley
=======
docker run -v $PWD/data:/data -p 64210:64210 -d quay.io/cayleygraph/cayley -c /data/cayley.yml --init -i /data/my_data.nq
# serve existing database
docker run -v $PWD/data:/data -p 64210:64210 -d quay.io/cayleygraph/cayley -c /data/cayley.yml
```

## Other commands

Container runs `cayley http` command by default. To run any other Cayley command reset the entry point for container:
```
docker run -v $PWD/data:/data quay.io/cayleygraph/cayley --entrypoint=cayley version
>>>>>>> 6b503deb
```<|MERGE_RESOLUTION|>--- conflicted
+++ resolved
@@ -25,20 +25,14 @@
 cp cayley_example.yml data/cayley.yml
 cp data/testdata.nq data/my_data.nq
 # initialize and serve database
-<<<<<<< HEAD
-docker run -v $PWD/data:/data -p 64210:64210 -d quay.io/codelingo/cayley -init -quads /data/my_data.nq
+docker run -v $PWD/data:/data -p 64210:64210 -d quay.io/codelingo/cayley -c /data/cayley.yml --init -i /data/my_data.nq
 # serve existing database
-docker run -v $PWD/data:/data -p 64210:64210 -d quay.io/codelingo/cayley
-=======
-docker run -v $PWD/data:/data -p 64210:64210 -d quay.io/cayleygraph/cayley -c /data/cayley.yml --init -i /data/my_data.nq
-# serve existing database
-docker run -v $PWD/data:/data -p 64210:64210 -d quay.io/cayleygraph/cayley -c /data/cayley.yml
+docker run -v $PWD/data:/data -p 64210:64210 -d quay.io/codelingo/cayley -c /data/cayley.yml
 ```
 
 ## Other commands
 
 Container runs `cayley http` command by default. To run any other Cayley command reset the entry point for container:
 ```
-docker run -v $PWD/data:/data quay.io/cayleygraph/cayley --entrypoint=cayley version
->>>>>>> 6b503deb
+docker run -v $PWD/data:/data quay.io/codelingo/cayley --entrypoint=cayley version
 ```